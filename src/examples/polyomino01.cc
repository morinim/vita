/*
 *  \remark This file is part of VITA.
 *
 *  \copyright Copyright (C) 2017-2018 EOS di Manlio Morini.
 *
 *  \license
 *  This Source Code Form is subject to the terms of the Mozilla Public
 *  License, v. 2.0. If a copy of the MPL was not distributed with this file,
 *  You can obtain one at http://mozilla.org/MPL/2.0/
 *
 *  \see https://github.com/morinim/vita/wiki/polyomino_tutorial
 */

#include <iostream>
#include <string>

#include "kernel/vita.h"
#include "utility/matrix.h"

const std::size_t board_height = 8;
const std::size_t board_width  = 8;

using shape = vita::matrix<int>;

/// Contains the objects available in our combinatorial problem.
std::vector<std::vector<shape>> piece_masks;

shape put(const shape &piece, std::size_t y, std::size_t x)
{
  shape ret(board_height, board_width);  // initially filled with `0`s

  if (y + piece.rows() > ret.rows())
    return ret;

  if (x + piece.cols() > ret.cols())
    return ret;

  for (std::size_t row(0); row < piece.rows(); ++row)
    for (std::size_t col(0); col < piece.cols(); ++col)
      ret(y + row, x + col) += piece(row, col);

  return ret;
}

///
/// Enumerates and stores valid on-board configurations of a piece.
///
/// \param[in] piece a piece
/// \return          number of legal configurations
///
std::size_t add_piece_variants(const shape &piece)
{
  std::set<shape> ms;

  const shape empty(board_height, board_width);  // filled with `0`s

  for (unsigned reflection(0); reflection <= 1; ++reflection)
    for (unsigned rotation(0); rotation <= 3; ++rotation)
      for (unsigned y(0); y < board_height; ++y)
        for (unsigned x(0); x < board_width; ++x)
        {
          shape flipped(reflection ? vita::fliplr(piece) : piece);
          shape flip_rot(vita::rot90(flipped, rotation));

          shape piece_on_board(put(flip_rot, y, x));
          if (piece_on_board != empty)
            ms.insert(piece_on_board);
        }

  piece_masks.emplace_back(ms.begin(), ms.end());

  return ms.size();
}

void fill_piece_masks()
{
  std::cout << "Calculating variants...";

  add_piece_variants({ {'A', 'A', 'A'},
                       { 0 , 'A',  0 } });

  add_piece_variants({ {'B', 'B', 'B'},
                       {'B',  0 , 'B'} });

  add_piece_variants({ {'C', 'C'},
                       {'C', 'C'} });

  add_piece_variants({ {'D',  0 , 'D'},
                       {'D', 'D', 'D'},
                       {'D',  0 , 'D'} });

  add_piece_variants({ { 0 , 'E',  0 },
                       {'E', 'E', 'E'},
                       {'E',  0 ,  0 } });

  add_piece_variants({ { 0 , 'F', 'F'},
                       { 0 , 'F',  0 },
                       {'F', 'F',  0 } });

  add_piece_variants({ { 0 , 'G'},
                       {'G', 'G'},
                       {'G',  0 } });

  add_piece_variants({ { 0 ,  0 , 'H', 'H'},
                       {'H', 'H', 'H',  0 } });

  add_piece_variants({ { 0 , 'I'},
                       { 0 , 'I'},
                       { 0 , 'I'},
                       {'I', 'I'} });

  add_piece_variants({ {'J', 'J', 'J'},
                       { 0 ,  0 , 'J'},
                       { 0 ,  0 , 'J'} });

  add_piece_variants({ {'K', 'K', 'K'},
                       {'K',  0 ,  0 } });

  add_piece_variants({ {'L', 'L', 'L'},
                       {'L', 'L', 'L'} });

  add_piece_variants({ { 0 , 'M',  0 ,  0 },
                       {'M', 'M', 'M', 'M'} });


  std::size_t sum(0);
  double product(1);
  for (const auto &x : piece_masks)
  {
    sum += x.size();
    product *= x.size();
  }

  std::cout << "ok (" << piece_masks.size() << " pieces, " << sum
            << " variants, search space " << product << ")\n";
}

void print_board(const shape &board)
{
  std::size_t i(0);

  for (const auto &e : board)
  {
    if (std::isprint(e))
      std::cout << char(e);
    else if (e == 0)
      std::cout << '.';
    else
      std::cout << '+';

    ++i;

    if (i % board.cols() == 0)
      std::cout << '\n';
    else
      std::cout << ' ';
  }

  std::cout << std::endl;
}

int main()
{
  using namespace vita;

  fill_piece_masks();

  problem prob;
  prob.env.individuals = 500;
  prob.env.generations = 1000;

<<<<<<< HEAD
  // The chromosome is a sequence of bounded integers (indices) used to access
  // the `piece_masks` data structure.
  for (std::size_t i(0); i < piece_masks.size(); ++i)
    prob.sset.insert(ga::parameter<ga::integer>(i, {0, piece_masks[i].size()}));
=======
  for (const auto &piece : piece_masks)
    prob.sset.insert<ga::integer>( range(0, piece.size()) );
>>>>>>> d029eb7b

  // The fitness function.
  auto f = [](const i_ga &ind) -> fitness_t
  {
    shape board(board_height, board_width);

    for (std::size_t i(0); i < ind.size(); ++i)
      board += piece_masks[i][ind[i].as<int>()];

    // Number of non-empty squares.
    double filled(std::count_if(board.begin(), board.end(),
                                [](unsigned v) { return v != 0; }));

    return {filled};
  };

  ga_search<decltype(f)> search(prob, f);
  auto result = search.run(10);

  std::cout << "\nBest result:\n";
  std::cout << result.best.solution;
  std::cout << "\n  fitness " << result.best.score.fitness << "\n";

  shape board(board_height, board_width);
  for (std::size_t i(0); i < result.best.solution.size(); ++i)
    board += piece_masks[i][result.best.solution[i].as<int>()];
  print_board(board);
}<|MERGE_RESOLUTION|>--- conflicted
+++ resolved
@@ -169,15 +169,10 @@
   prob.env.individuals = 500;
   prob.env.generations = 1000;
 
-<<<<<<< HEAD
   // The chromosome is a sequence of bounded integers (indices) used to access
   // the `piece_masks` data structure.
-  for (std::size_t i(0); i < piece_masks.size(); ++i)
-    prob.sset.insert(ga::parameter<ga::integer>(i, {0, piece_masks[i].size()}));
-=======
   for (const auto &piece : piece_masks)
     prob.sset.insert<ga::integer>( range(0, piece.size()) );
->>>>>>> d029eb7b
 
   // The fitness function.
   auto f = [](const i_ga &ind) -> fitness_t
